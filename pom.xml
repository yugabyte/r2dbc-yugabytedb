<!--
  ~ Copyright 2017-2019 the original author or authors.
  ~
  ~ Licensed under the Apache License, Version 2.0 (the "License");
  ~ you may not use this file except in compliance with the License.
  ~ You may obtain a copy of the License at
  ~
  ~      https://www.apache.org/licenses/LICENSE-2.0
  ~
  ~ Unless required by applicable law or agreed to in writing, software
  ~ distributed under the License is distributed on an "AS IS" BASIS,
  ~ WITHOUT WARRANTIES OR CONDITIONS OF ANY KIND, either express or implied.
  ~ See the License for the specific language governing permissions and
  ~ limitations under the License.
  -->

<project
        xmlns="http://maven.apache.org/POM/4.0.0"
        xmlns:xsi="http://www.w3.org/2001/XMLSchema-instance"
        xsi:schemaLocation="
                http://maven.apache.org/POM/4.0.0 https://maven.apache.org/xsd/maven-4.0.0.xsd">

    <modelVersion>4.0.0</modelVersion>

    <groupId>io.r2dbc</groupId>
    <artifactId>r2dbc-postgresql</artifactId>
    <version>0.8.0.BUILD-SNAPSHOT</version>
    <packaging>jar</packaging>

    <name>Reactive Relational Database Connectivity - Postgresql</name>
    <url>https://github.com/r2dbc/r2dbc-potsgresql</url>

    <properties>
        <assertj.version>3.12.0</assertj.version>
        <java.version>1.8</java.version>
        <jsr305.version>3.0.2</jsr305.version>
        <junit.version>5.4.2</junit.version>
        <logback.version>1.2.3</logback.version>
<<<<<<< HEAD
        <mockito.version>3.0.0</mockito.version>
        <postgresql.version>42.2.5</postgresql.version>
=======
        <mockito.version>2.27.0</mockito.version>
        <postgresql.version>42.2.6</postgresql.version>
>>>>>>> 76d40fe3
        <project.build.sourceEncoding>UTF-8</project.build.sourceEncoding>
        <project.reporting.outputEncoding>UTF-8</project.reporting.outputEncoding>
        <r2dbc-spi.version>${project.version}</r2dbc-spi.version>
        <reactor.version>Dysprosium-RC1</reactor.version>
        <scram-client.version>1.0.0-beta.2</scram-client.version>
        <slf4j.version>1.7.26</slf4j.version>
        <spring-boot.version>2.1.7.RELEASE</spring-boot.version>
        <testcontainers.version>1.12.0</testcontainers.version>
    </properties>

    <dependencyManagement>
        <dependencies>
            <dependency>
                <groupId>io.projectreactor</groupId>
                <artifactId>reactor-bom</artifactId>
                <version>${reactor.version}</version>
                <type>pom</type>
                <scope>import</scope>
            </dependency>
            <dependency>
                <groupId>org.junit</groupId>
                <artifactId>junit-bom</artifactId>
                <version>${junit.version}</version>
                <type>pom</type>
                <scope>import</scope>
            </dependency>
            <dependency>
                <groupId>org.testcontainers</groupId>
                <artifactId>testcontainers-bom</artifactId>
                <version>${testcontainers.version}</version>
                <type>pom</type>
                <scope>import</scope>
            </dependency>
        </dependencies>
    </dependencyManagement>

    <dependencies>
        <dependency>
            <groupId>com.ongres.scram</groupId>
            <artifactId>client</artifactId>
            <version>${scram-client.version}</version>
        </dependency>
        <dependency>
            <groupId>io.projectreactor</groupId>
            <artifactId>reactor-core</artifactId>
        </dependency>
        <dependency>
            <groupId>io.projectreactor.netty</groupId>
            <artifactId>reactor-netty</artifactId>
        </dependency>
        <dependency>
            <groupId>io.r2dbc</groupId>
            <artifactId>r2dbc-spi</artifactId>
            <version>${r2dbc-spi.version}</version>
        </dependency>
        <dependency>
            <groupId>org.slf4j</groupId>
            <artifactId>slf4j-api</artifactId>
            <version>${slf4j.version}</version>
        </dependency>

        <dependency>
            <groupId>com.google.code.findbugs</groupId>
            <artifactId>jsr305</artifactId>
            <version>${jsr305.version}</version>
            <scope>provided</scope>
        </dependency>

        <dependency>
            <groupId>ch.qos.logback</groupId>
            <artifactId>logback-classic</artifactId>
            <version>${logback.version}</version>
            <scope>test</scope>
        </dependency>
        <dependency>
            <groupId>io.projectreactor</groupId>
            <artifactId>reactor-test</artifactId>
            <scope>test</scope>
        </dependency>
        <dependency>
            <groupId>io.r2dbc</groupId>
            <artifactId>r2dbc-spi-test</artifactId>
            <version>${r2dbc-spi.version}</version>
            <scope>test</scope>
        </dependency>
        <dependency>
            <groupId>org.assertj</groupId>
            <artifactId>assertj-core</artifactId>
            <version>${assertj.version}</version>
            <scope>test</scope>
        </dependency>
        <dependency>
            <groupId>org.junit.jupiter</groupId>
            <artifactId>junit-jupiter-api</artifactId>
            <scope>test</scope>
        </dependency>
        <dependency>
            <groupId>org.junit.jupiter</groupId>
            <artifactId>junit-jupiter-engine</artifactId>
            <scope>test</scope>
        </dependency>
        <dependency>
            <groupId>org.mockito</groupId>
            <artifactId>mockito-core</artifactId>
            <version>${mockito.version}</version>
            <scope>test</scope>
        </dependency>
        <dependency>
            <groupId>org.postgresql</groupId>
            <artifactId>postgresql</artifactId>
            <version>${postgresql.version}</version>
            <scope>test</scope>
        </dependency>
        <dependency>
            <groupId>org.springframework.boot</groupId>
            <artifactId>spring-boot-starter-jdbc</artifactId>
            <version>${spring-boot.version}</version>
            <scope>test</scope>
        </dependency>
        <dependency>
            <groupId>org.testcontainers</groupId>
            <artifactId>postgresql</artifactId>
            <scope>test</scope>
        </dependency>
    </dependencies>

    <build>
        <plugins>
            <plugin>
                <groupId>org.apache.maven.plugins</groupId>
                <artifactId>maven-compiler-plugin</artifactId>
                <version>3.8.1</version>
                <configuration>
                    <compilerArgs>
                        <arg>-Werror</arg>
                        <arg>-Xlint:all</arg>
                        <arg>-Xlint:-options</arg>
                        <arg>-Xlint:-processing</arg>
                        <arg>-Xlint:-serial</arg>
                    </compilerArgs>
                    <showWarnings>true</showWarnings>
                    <source>${java.version}</source>
                    <target>${java.version}</target>
                </configuration>
            </plugin>
            <plugin>
                <groupId>org.apache.maven.plugins</groupId>
                <artifactId>maven-deploy-plugin</artifactId>
                <version>2.8.2</version>
            </plugin>
            <plugin>
                <groupId>org.apache.maven.plugins</groupId>
                <artifactId>maven-javadoc-plugin</artifactId>
                <version>3.0.1</version>
                <configuration>
                    <excludePackageNames>
                        io.r2dbc.postgresql.authentication,io.r2dbc.postgresql.client,io.r2dbc.postgresql.codec,io.r2dbc.postgresql.message,io.r2dbc.postgresql.util
                    </excludePackageNames>
                    <links>
                        <link>https://projectreactor.io/docs/core/release/api/</link>
                        <link>https://www.reactive-streams.org/reactive-streams-1.0.2-javadoc/</link>
                    </links>
                </configuration>
                <executions>
                    <execution>
                        <id>attach-javadocs</id>
                        <goals>
                            <goal>jar</goal>
                        </goals>
                    </execution>
                </executions>
            </plugin>
            <plugin>
                <groupId>org.apache.maven.plugins</groupId>
                <artifactId>maven-source-plugin</artifactId>
                <version>3.0.1</version>
                <executions>
                    <execution>
                        <id>attach-javadocs</id>
                        <goals>
                            <goal>jar</goal>
                        </goals>
                    </execution>
                </executions>
            </plugin>
            <plugin>
                <groupId>org.apache.maven.plugins</groupId>
                <artifactId>maven-surefire-plugin</artifactId>
                <version>2.22.1</version>
                <configuration>
                    <runOrder>random</runOrder>
                    <includes>
                        <include>**/*TestKit.java</include>
                        <include>**/*Test.java</include>
                    </includes>
                </configuration>
            </plugin>
        </plugins>
        <resources>
            <resource>
                <directory>${project.basedir}</directory>
                <includes>
                    <include>LICENSE</include>
                    <include>NOTICE</include>
                </includes>
                <targetPath>META-INF</targetPath>
            </resource>
            <resource>
                <directory>${project.basedir}/src/main/resources</directory>
            </resource>
        </resources>
    </build>

    <repositories>
        <repository>
            <id>spring-milestones</id>
            <name>Spring Milestones</name>
            <url>https://repo.spring.io/milestone</url>
            <snapshots>
                <enabled>false</enabled>
            </snapshots>
        </repository>
        <repository>
            <id>spring-snapshots</id>
            <name>Spring Snapshots</name>
            <url>https://repo.spring.io/snapshot</url>
            <snapshots>
                <enabled>true</enabled>
            </snapshots>
        </repository>
    </repositories>

    <profiles>
        <profile>
            <id>r2dbc-spi-artifactory</id>
            <activation>
                <property>
                    <name>r2dbcSpiArtifactory</name>
                </property>
            </activation>
            <repositories>
                <repository>
                    <id>r2dbc-spi-artifactory</id>
                    <url>${r2dbcSpiArtifactory}</url>
                    <snapshots>
                        <enabled>true</enabled>
                    </snapshots>
                </repository>
            </repositories>
        </profile>
    </profiles>

</project><|MERGE_RESOLUTION|>--- conflicted
+++ resolved
@@ -36,13 +36,8 @@
         <jsr305.version>3.0.2</jsr305.version>
         <junit.version>5.4.2</junit.version>
         <logback.version>1.2.3</logback.version>
-<<<<<<< HEAD
         <mockito.version>3.0.0</mockito.version>
-        <postgresql.version>42.2.5</postgresql.version>
-=======
-        <mockito.version>2.27.0</mockito.version>
         <postgresql.version>42.2.6</postgresql.version>
->>>>>>> 76d40fe3
         <project.build.sourceEncoding>UTF-8</project.build.sourceEncoding>
         <project.reporting.outputEncoding>UTF-8</project.reporting.outputEncoding>
         <r2dbc-spi.version>${project.version}</r2dbc-spi.version>
